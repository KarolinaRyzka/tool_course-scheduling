from datetime import datetime
from sqlite3 import Connection
from typing import List

import pandas
import streamlit
from intervaltree import Interval, IntervalTree
from pandas import DataFrame, Series
from plotly import graph_objects
from plotly.graph_objects import Figure

from proj.analytics.courseSchedule import CourseSchedule
from proj.utils import clearContent, datetimeToMinutes


class ScheduleDensity:
    """
    Class to compute and visualize schedule density based on course schedule data.

    Attributes
    ----------
    conn : Connection
        A database connection object.

    Methods
    -------
    __init__(conn: Connection) -> None:
        Initialize the class with a database connection.

    compute(courseSchedule: DataFrame) -> dict[str, IntervalTree]:
        Compute and return a dictionary of IntervalTree objects for each day based on course schedule data.

    plot(its: dict[str, IntervalTree], overlapThreshold: int = 2) -> plotly.graph_objs.Figure:
        Plot a schedule density graph based on provided IntervalTree data for each day.

    run() -> None:
        Run the workflow to retrieve course schedule data, compute intervals, plot schedule density, and store results in Streamlit session state.
    """  # noqa: E501

    def __init__(self, conn: Connection) -> None:
        """
        Initialize the class with a database connection.

        Parameters
        ----------
        conn : Connection
            A database connection object.

        Returns
        -------
        None

        Notes
        -----
        This constructor initializes the class instance with a provided database connection object.

        Examples
        --------
        >>> import sqlite3
        >>> conn = sqlite3.connect(":memory:")
        >>> example_instance = MyClass(conn)
        [Initializes an instance of MyClass with a database connection]
        """  # noqa: E501

        self.conn: Connection = conn

    def compute(
        self,
        courseSchedule: DataFrame,
    ) -> dict[str, IntervalTree]:
        """
        Compute and return a dictionary of IntervalTree objects for each day based on course schedule data.

        Parameters
        ----------
        courseSchedule : pandas.DataFrame
            DataFrame containing course schedule data with columns 'TRAD MEETING PATTERN', 'CLASS START TIME', and 'CLASS END TIME'.

        Returns
        -------
        dict[str, IntervalTree]
            A dictionary where keys are days ('M', 'T', 'W', 'R', 'F', 'S') and values are IntervalTree objects containing class time intervals.

        Notes
        -----
        This method iterates through rows of the provided DataFrame, extracts meeting patterns, start and end times, and constructs IntervalTree objects for each day based on class intervals.

        Examples
        --------
        >>> example_instance.compute(courseSchedule)
        [Returns a dictionary of IntervalTree objects representing class intervals for each day]
        """  # noqa: E501

        dayIntervalTree: dict[str, IntervalTree] = {
            day: IntervalTree()
            for day in [
                "M",
                "T",
                "W",
                "R",
                "F",
                "S",
            ]
        }

        row: Series
        for _, row in courseSchedule.iterrows():
            pattern: str = row["TRAD MEETING PATTERN"]

            startTime: datetime = pandas.to_datetime(
                arg=row["CLASS START TIME"],
                format="%H:%M:%S",
            )
            endTime: datetime = pandas.to_datetime(
                arg=row["CLASS END TIME"],
                format="%H:%M:%S",
            )

            if startTime == endTime:
                continue

            startMinutes: int = datetimeToMinutes(dt=startTime)
            endMinutes: int = datetimeToMinutes(dt=endTime)

            day: str
            for day in pattern:
                interval: Interval = Interval(
                    begin=startMinutes,
                    end=endMinutes,
                )

                dayIntervalTree[day].add(interval)

        return dayIntervalTree

    def plot(
        self,
        its: dict[str, IntervalTree],
        overlapThreshold: int = 2,
    ) -> Figure:
        """
        Plot a schedule density graph based on provided IntervalTree data for each day.

        Parameters
        ----------
        its : dict[str, Interval
        streamlit.session_state["df"] = None
        streamlit.session_state["fig"] = Noneree]
            A dictionary where keys are days ('M', 'T', 'W', 'R', 'F', 'S') and values are IntervalTree objects containing class time intervals.
        overlapThreshold : int, optional
            Minimum number of overlapping intervals to consider for color coding (default is 2).

        Returns
        -------
        plotly.graph_objs.Figure
            A Plotly figure object representing the schedule density graph.

        Notes
        -----
        This method generates a schedule density graph based on the provided IntervalTree data, showing markers for class overlaps across days and times.

        Examples
        --------
        >>> example_instance.plot(its, overlapThreshold=3)
        [Generates and returns a Plotly figure object representing the schedule density graph]
        """  # noqa: E501

        days: List[str] = ["M", "T", "W", "R", "F", "S"]
        days.reverse()

        times: List[datetime] = [
            datetime(2023, 1, 1, hour, minute)
            for hour in range(8, 19)
            for minute in range(0, 60, 5)
        ]

        timeLabels: List[str] = [t.strftime("%H:%M") for t in times]

        markers: List[dict[str, str | int]] = []

        day: str
        time: datetime
        for day in days:
            for time in times:
                color: str = "green"

                minutes: int = datetimeToMinutes(dt=time)
                overlaps: set[Interval] = its[day][minutes]

                overlapCount: int = len(overlaps)

                if overlapCount >= overlapThreshold:
                    color = "red"

                elif overlaps:
                    color = "orange"

                size = 5 + 4 * overlapCount

                markers.append(
                    {
                        "x": minutes,
                        "y": days.index(day),
                        "color": color,
                        "size": size,
                        "overlaps": overlapCount,
                    }
                )

        streamlit.session_state["df"] = None
        streamlit.session_state["fig"] = None
        fig: Figure = Figure()

        marker: dict[str, str | int]
        for marker in markers:
            fig.add_trace(
                graph_objects.Scatter(
                    x=[marker["x"]],
                    y=[marker["y"]],
                    mode="markers",
                    marker=dict(color=marker["color"], size=marker["size"]),
                    text=f"Overlaps: {marker['overlaps']}",
                )
            )

        fig.update_layout(
            title=f"Schedule Density <br><sup>Overlap Interval = {overlapThreshold}</sup>",  # noqa: E501
            xaxis=dict(
                tickvals=[datetimeToMinutes(dt=t) for t in times][
                    ::12
                ],  # Every hour
                ticktext=timeLabels[::12],
                title="Time",
            ),
            yaxis=dict(
                tickvals=list(range(len(days))),
                ticktext=days,
                title="Day of the Week",
            ),
            showlegend=False,
        )

        return fig

    def run(self) -> None:
<<<<<<< HEAD
=======
        """
        Run the workflow to retrieve course schedule data, compute intervals, plot schedule density, and store results in Streamlit session state.

        Parameters
        ----------
        None

        Returns
        -------
        None

        Notes
        -----
        This method performs the following steps:
        1. Initializes `streamlit.session_state['df']` and `streamlit.session_state['fig']` to None.
        2. Retrieves course schedule data using the `get` method from the `CourseSchedule` class with optional parameters.
        3. Computes day-based IntervalTree objects using the `compute` method based on retrieved course schedule data.
        4. Generates a schedule density plot using the `plot` method with computed IntervalTree objects.
        5. Stores the retrieved DataFrame `df` and generated figure `fig` in `streamlit.session_state` for use in the Streamlit app.

        Examples
        --------
        >>> example_instance.run()
        [Runs the workflow to retrieve, compute, plot, and store course schedule data in Streamlit session state.]
        """  # noqa: E501

>>>>>>> 604b038e
        clearContent()

        df: DataFrame = CourseSchedule(conn=self.conn).compute(
            minimumEnrollment=1,
        )

        dayIntervalTrees: dict[str, IntervalTree] = self.compute(
            courseSchedule=df,
        )

        figs: List[Figure] = [self.plot(its=dayIntervalTrees)]
<<<<<<< HEAD

        streamlit.session_state["analyticTitle"] = "Schedule Density"
        streamlit.session_state["analyticSubtitle"] = (
            "Display the density of courses within the schedule"
        )

=======

        streamlit.session_state["analyticTitle"] = "Schedule Density"
        streamlit.session_state["analyticSubtitle"] = (
            "Display the density of courses within the schedule"
        )

>>>>>>> 604b038e
        streamlit.session_state["figList"] = figs
        streamlit.session_state["figListTitles"] = ["Schedule Density Plot"]<|MERGE_RESOLUTION|>--- conflicted
+++ resolved
@@ -243,8 +243,6 @@
         return fig
 
     def run(self) -> None:
-<<<<<<< HEAD
-=======
         """
         Run the workflow to retrieve course schedule data, compute intervals, plot schedule density, and store results in Streamlit session state.
 
@@ -271,7 +269,6 @@
         [Runs the workflow to retrieve, compute, plot, and store course schedule data in Streamlit session state.]
         """  # noqa: E501
 
->>>>>>> 604b038e
         clearContent()
 
         df: DataFrame = CourseSchedule(conn=self.conn).compute(
@@ -283,20 +280,11 @@
         )
 
         figs: List[Figure] = [self.plot(its=dayIntervalTrees)]
-<<<<<<< HEAD
 
         streamlit.session_state["analyticTitle"] = "Schedule Density"
         streamlit.session_state["analyticSubtitle"] = (
             "Display the density of courses within the schedule"
         )
 
-=======
-
-        streamlit.session_state["analyticTitle"] = "Schedule Density"
-        streamlit.session_state["analyticSubtitle"] = (
-            "Display the density of courses within the schedule"
-        )
-
->>>>>>> 604b038e
         streamlit.session_state["figList"] = figs
         streamlit.session_state["figListTitles"] = ["Schedule Density Plot"]